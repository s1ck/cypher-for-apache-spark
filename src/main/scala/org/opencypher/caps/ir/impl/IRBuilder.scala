--- conflicted
+++ resolved
@@ -156,11 +156,7 @@
 
   private def getIRGraph(c: Clause, context: IRBuilderContext): IRGraph = {
     context.semanticState.recordedContextGraphs.get(c).map {
-<<<<<<< HEAD
-      c => NamedGraph(c.source)
-=======
-      contextGraphs => context.graphs(contextGraphs.source)
->>>>>>> 2fe25bda
+      g => NamedGraph(g.source)
     }.getOrElse(context.ambientGraph)
   }
 
