/**
 * Copyright (c) 2016-2017 "Neo4j, Inc." [https://neo4j.com]
 *
 * Licensed under the Apache License, Version 2.0 (the "License");
 * you may not use this file except in compliance with the License.
 * You may obtain a copy of the License at
 *
 *     http://www.apache.org/licenses/LICENSE-2.0
 *
 * Unless required by applicable law or agreed to in writing, software
 * distributed under the License is distributed on an "AS IS" BASIS,
 * WITHOUT WARRANTIES OR CONDITIONS OF ANY KIND, either express or implied.
 * See the License for the specific language governing permissions and
 * limitations under the License.
 */
package org.opencypher.caps.api.ir.block

import org.opencypher.caps.api.ir._
import org.opencypher.caps.api.ir.pattern.AllGiven

final case class ProjectBlock[E](
  after: Set[BlockRef],
  binds: ProjectedFields[E] = ProjectedFields[E](),
  where: AllGiven[E] = AllGiven[E](),
<<<<<<< HEAD
  graph: BlockRef,
  distinct: Boolean = false
=======
  source: BlockRef
>>>>>>> 6b6e2c75
) extends BasicBlock[ProjectedFields[E], E](BlockType("project"))

final case class ProjectedFields[E](items: Map[IRField, E] = Map.empty[IRField, E]) extends Binds[E] {
  override def fields = items.keySet
}

case object ProjectedFieldsOf {
  def apply[E](entries: (IRField, E)*) = ProjectedFields(entries.toMap)
}<|MERGE_RESOLUTION|>--- conflicted
+++ resolved
@@ -22,12 +22,8 @@
   after: Set[BlockRef],
   binds: ProjectedFields[E] = ProjectedFields[E](),
   where: AllGiven[E] = AllGiven[E](),
-<<<<<<< HEAD
-  graph: BlockRef,
+  source: BlockRef,
   distinct: Boolean = false
-=======
-  source: BlockRef
->>>>>>> 6b6e2c75
 ) extends BasicBlock[ProjectedFields[E], E](BlockType("project"))
 
 final case class ProjectedFields[E](items: Map[IRField, E] = Map.empty[IRField, E]) extends Binds[E] {
